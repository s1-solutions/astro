# @astrojs/react

<<<<<<< HEAD
## 3.0.0-beta.2

### Patch Changes

- Updated dependencies [[`2aa6d8ace`](https://github.com/withastro/astro/commit/2aa6d8ace398a41c2dec5473521d758816b08191)]:
  - @astrojs/internal-helpers@0.2.0-beta.1

## 3.0.0-beta.1

### Major Changes

- [#7924](https://github.com/withastro/astro/pull/7924) [`519a1c4e8`](https://github.com/withastro/astro/commit/519a1c4e8407c7abcb8d879b67a9f4b960652cae) Thanks [@matthewp](https://github.com/matthewp)! - Support for React Refresh

  The React integration now fully supports React Refresh and is backed by `@vitejs/plugin-react`.

  Also included in this change are new `include` and `exclude` config options. Use these if you want to use React alongside another JSX framework; include specifies files to be compiled for React and `exclude` does the opposite.

## 3.0.0-beta.0

### Major Changes

- [`1eae2e3f7`](https://github.com/withastro/astro/commit/1eae2e3f7d693c9dfe91c8ccfbe606d32bf2fb81) Thanks [@Princesseuh](https://github.com/Princesseuh)! - Remove support for Node 16. The lowest supported version by Astro and all integrations is now v18.14.1. As a reminder, Node 16 will be deprecated on the 11th September 2023.
=======
## 2.2.2

### Patch Changes

- [#8075](https://github.com/withastro/astro/pull/8075) [`da517d405`](https://github.com/withastro/astro/commit/da517d4055825ee1b630cd4a6983818d6120a7b7) Thanks [@SudoCat](https://github.com/SudoCat)! - fix a bug where react identifierPrefix was set to null for client:only components causing React.useId to generate ids prefixed with null
>>>>>>> d6b49437

## 2.2.1

### Patch Changes

- [#7196](https://github.com/withastro/astro/pull/7196) [`1c77779dd`](https://github.com/withastro/astro/commit/1c77779dd66a6db77c81ed235da076a6118decde) Thanks [@bluwy](https://github.com/bluwy)! - Fix `astro-static-slot` hydration mismatch error

## 2.2.0

### Minor Changes

- [#7093](https://github.com/withastro/astro/pull/7093) [`3d525efc9`](https://github.com/withastro/astro/commit/3d525efc95cfb2deb5d9e04856d02965d66901c9) Thanks [@matthewp](https://github.com/matthewp)! - Prevent removal of nested slots within islands

  This change introduces a new flag that renderers can add called `supportsAstroStaticSlot`. What this does is let Astro know that the render is sending `<astro-static-slot>` as placeholder values for static (non-hydrated) slots which Astro will then remove.

  This change is completely backwards compatible, but fixes bugs caused by combining ssr-only and client-side framework components like so:

  ```astro
  <Component>
    <div>
      <Component client:load>
        <span>Nested</span>
      </Component>
    </div>
  </Component>
  ```

### Patch Changes

- [#7104](https://github.com/withastro/astro/pull/7104) [`826e02890`](https://github.com/withastro/astro/commit/826e0289005f645b902375b98d5549c6a95ccafa) Thanks [@bluwy](https://github.com/bluwy)! - Specify `"files"` field to only publish necessary files

## 2.1.3

### Patch Changes

- [#6976](https://github.com/withastro/astro/pull/6976) [`ca329bbca`](https://github.com/withastro/astro/commit/ca329bbcae7a6075af4f428f6f64466e9d152c8f) Thanks [@SudoCat](https://github.com/SudoCat)! - Prevent ID collisions in React.useId

## 2.1.2

### Patch Changes

- [#6933](https://github.com/withastro/astro/pull/6933) [`649d70934`](https://github.com/withastro/astro/commit/649d70934e709bb1aa6e5e7583b12fa1703377cb) Thanks [@matthewp](https://github.com/matthewp)! - Automatically configure redoc

## 2.1.1

### Patch Changes

- [#6698](https://github.com/withastro/astro/pull/6698) [`fc71c3f18`](https://github.com/withastro/astro/commit/fc71c3f18819ac3ad62809a7eeff5fe7840f2c4b) Thanks [@bholmesdev](https://github.com/bholmesdev)! - Update React README to reference the [new React docs](https://react.dev)

- [#6696](https://github.com/withastro/astro/pull/6696) [`239b9a2fb`](https://github.com/withastro/astro/commit/239b9a2fb864fa785e4150cd8aa833de72dd3517) Thanks [@matthewp](https://github.com/matthewp)! - Add use-immer as a noExternal module

## 2.1.0

### Minor Changes

- [#6213](https://github.com/withastro/astro/pull/6213) [`afbbc4d5b`](https://github.com/withastro/astro/commit/afbbc4d5bfafc1779bac00b41c2a1cb1c90f2808) Thanks [@Princesseuh](https://github.com/Princesseuh)! - Updated compilation settings to disable downlevelling for Node 14

## 2.0.2

### Patch Changes

- [#5478](https://github.com/withastro/astro/pull/5478) [`1c7eef308`](https://github.com/withastro/astro/commit/1c7eef308e808aa5ed4662b53e67ec8d1b814d1f) Thanks [@nemo0](https://github.com/nemo0)! - Update READMEs for consistency

## 2.0.1

### Patch Changes

- [#5886](https://github.com/withastro/astro/pull/5886) [`9d4bfc76e`](https://github.com/withastro/astro/commit/9d4bfc76e8de7cf85997100145532a6fa7d2b025) Thanks [@HiDeoo](https://github.com/HiDeoo)! - Support passing `children` as props to a React component

## 2.0.0

### Major Changes

- [#5782](https://github.com/withastro/astro/pull/5782) [`1f92d64ea`](https://github.com/withastro/astro/commit/1f92d64ea35c03fec43aff64eaf704dc5a9eb30a) Thanks [@Princesseuh](https://github.com/Princesseuh)! - Remove support for Node 14. Minimum supported Node version is now >=16.12.0

## 2.0.0-beta.0

<details>
<summary>See changes in 2.0.0-beta.0</summary>

### Major Changes

- [#5782](https://github.com/withastro/astro/pull/5782) [`1f92d64ea`](https://github.com/withastro/astro/commit/1f92d64ea35c03fec43aff64eaf704dc5a9eb30a) Thanks [@Princesseuh](https://github.com/Princesseuh)! - Remove support for Node 14. Minimum supported Node version is now >=16.12.0

</details>

## 1.2.2

### Patch Changes

- [#5218](https://github.com/withastro/astro/pull/5218) [`0b1241431`](https://github.com/withastro/astro/commit/0b12414315fa81ded96587779c63c74400466078) Thanks [@MoustaphaDev](https://github.com/MoustaphaDev)! - remove unnecessary `ReactDOM.renderToString` operation

## 1.2.1

### Patch Changes

- [#5095](https://github.com/withastro/astro/pull/5095) [`ddfbef5ac`](https://github.com/withastro/astro/commit/ddfbef5acbd4c56d8ce1626a458b5cbb27da47fe) Thanks [@Princesseuh](https://github.com/Princesseuh)! - Add `@types/` packages as peerDependencies

## 1.2.0

### Minor Changes

- [#5016](https://github.com/withastro/astro/pull/5016) [`6efeaeb39`](https://github.com/withastro/astro/commit/6efeaeb39ed7e6642b31603745750ccb9fe0ff1e) Thanks [@matthewp](https://github.com/matthewp)! - Add support for mui

  This adds support for [mui](https://mui.com/) through configuration. Users will now not need to configure this library to get it to work.

## 1.1.4

### Patch Changes

- [#4816](https://github.com/withastro/astro/pull/4816) [`8d059faae`](https://github.com/withastro/astro/commit/8d059faaedf212426e0fb6d93843f6855f723f56) Thanks [@matthewp](https://github.com/matthewp)! - Prevent errors in React components from crashing the dev server

## 1.1.3

### Patch Changes

- [#4756](https://github.com/withastro/astro/pull/4756) [`c271ed35e`](https://github.com/withastro/astro/commit/c271ed35ee634f2f8c9957ee04a3aadc7dd39b3e) Thanks [@matthewp](https://github.com/matthewp)! - Only pass through children prop if there are children

## 1.1.2

### Patch Changes

- [#4679](https://github.com/withastro/astro/pull/4679) [`5986517b4`](https://github.com/withastro/astro/commit/5986517b4f29af90fcfe333d4bb69ac09d4f8778) Thanks [@matthewp](https://github.com/matthewp)! - Prevent decoder from leaking

- [#4667](https://github.com/withastro/astro/pull/4667) [`9290b2414`](https://github.com/withastro/astro/commit/9290b24143d753edd3daf25945990c25a58e5bde) Thanks [@Holben888](https://github.com/Holben888)! - Fix framework components on Vercel Edge

## 1.1.1

### Patch Changes

- [#4527](https://github.com/withastro/astro/pull/4527) [`9adb7cca3`](https://github.com/withastro/astro/commit/9adb7cca33f669082d0daf750b97b1496ee79d2f) Thanks [@bluwy](https://github.com/bluwy)! - Add vite-ignore comment to suppress unknown import warnings

## 1.1.0

### Minor Changes

- [#4478](https://github.com/withastro/astro/pull/4478) [`243525b15`](https://github.com/withastro/astro/commit/243525b1565385753ae1464c5def0d7de799f906) Thanks [@matthewp](https://github.com/matthewp)! - Uses startTransition on React roots

  This prevents hydration from blocking the main thread when multiple islands are rendering at the same time.

## 1.1.0-next.0

### Minor Changes

- [#4478](https://github.com/withastro/astro/pull/4478) [`243525b15`](https://github.com/withastro/astro/commit/243525b1565385753ae1464c5def0d7de799f906) Thanks [@matthewp](https://github.com/matthewp)! - Uses startTransition on React roots

  This prevents hydration from blocking the main thread when multiple islands are rendering at the same time.

## 1.0.0

### Major Changes

- [`04ad44563`](https://github.com/withastro/astro/commit/04ad445632c67bdd60c1704e1e0dcbcaa27b9308) - > Astro v1.0 is out! Read the [official announcement post](https://astro.build/blog/astro-1/).

  **No breaking changes**. This package is now officially stable and compatible with `astro@1.0.0`!

## 0.4.3

### Patch Changes

- [#4174](https://github.com/withastro/astro/pull/4174) [`8eb3a8c6d`](https://github.com/withastro/astro/commit/8eb3a8c6d9554707963c3a3bc36ed8b68d3cf0fb) Thanks [@matthewp](https://github.com/matthewp)! - Allows using React with automatic imports alongside MDX

## 0.4.2

### Patch Changes

- [#3937](https://github.com/withastro/astro/pull/3937) [`31f9c0bf0`](https://github.com/withastro/astro/commit/31f9c0bf029ffa4b470e620f2c32e1370643e81e) Thanks [@delucis](https://github.com/delucis)! - Roll back supported Node engines

## 0.4.1

### Patch Changes

- [#3928](https://github.com/withastro/astro/pull/3928) [`d6dfef0ca`](https://github.com/withastro/astro/commit/d6dfef0caa25f4effd0ed548d92ff48ce7a39ab2) Thanks [@matthewp](https://github.com/matthewp)! - Removes @babel/core peerDependency warning

## 0.4.0

### Minor Changes

- [#3914](https://github.com/withastro/astro/pull/3914) [`b48767985`](https://github.com/withastro/astro/commit/b48767985359bd359df8071324952ea5f2bc0d86) Thanks [@ran-dall](https://github.com/ran-dall)! - Rollback supported `node@16` version. Minimum versions are now `node@14.20.0` or `node@16.14.0`.

## 0.3.1

### Patch Changes

- [#3885](https://github.com/withastro/astro/pull/3885) [`bf5d1cc1e`](https://github.com/withastro/astro/commit/bf5d1cc1e71da38a14658c615e9481f2145cc6e7) Thanks [@delucis](https://github.com/delucis)! - Integration README fixes

## 0.3.0

### Minor Changes

- [#3871](https://github.com/withastro/astro/pull/3871) [`1cc5b7890`](https://github.com/withastro/astro/commit/1cc5b78905633608e5b07ad291f916f54e67feb1) Thanks [@natemoo-re](https://github.com/natemoo-re)! - Update supported `node` versions. Minimum versions are now `node@14.20.0` or `node@16.16.0`.

## 0.2.1

### Patch Changes

- [#3854](https://github.com/withastro/astro/pull/3854) [`b012ee55`](https://github.com/withastro/astro/commit/b012ee55b107dea0730286263b27d83e530fad5d) Thanks [@bholmesdev](https://github.com/bholmesdev)! - [astro add] Support adapters and third party packages

## 0.2.0

### Minor Changes

- [#3652](https://github.com/withastro/astro/pull/3652) [`7373d61c`](https://github.com/withastro/astro/commit/7373d61cdcaedd64bf5fd60521b157cfa4343558) Thanks [@natemoo-re](https://github.com/natemoo-re)! - Add support for passing named slots from `.astro` => framework components.

  Each `slot` is be passed as a top-level prop. For example:

  ```jsx
  // From .astro
  <Component>
    <h2 slot="title">Hello world!</h2>
    <h2 slot="slot-with-dash">Dash</h2>
    <div>Default</div>
  </Component>;

  // For .jsx
  export default function Component({ title, slotWithDash, children }) {
    return (
      <>
        <div id="title">{title}</div>
        <div id="slot-with-dash">{slotWithDash}</div>
        <div id="main">{children}</div>
      </>
    );
  }
  ```

## 0.1.3

### Patch Changes

- [#3455](https://github.com/withastro/astro/pull/3455) [`e9a77d86`](https://github.com/withastro/astro/commit/e9a77d861907adccfa75811f9aaa555f186d78f8) Thanks [@natemoo-re](https://github.com/natemoo-re)! - Update client hydration to check for `ssr` attribute. Requires `astro@^1.0.0-beta.36`.

## 0.1.2

### Patch Changes

- [#3337](https://github.com/withastro/astro/pull/3337) [`678c2b75`](https://github.com/withastro/astro/commit/678c2b7523c7f10cfdf2eb5a73aa2bbb7e5cbc07) Thanks [@bholmesdev](https://github.com/bholmesdev)! - Fix: remove hydration failures on React v18 by exposing the "client" directive from Astro core.

## 0.1.1

### Patch Changes

- [#3160](https://github.com/withastro/astro/pull/3160) [`ae9ac5cb`](https://github.com/withastro/astro/commit/ae9ac5cbdceba0687d83d56d9d5f80479ab88710) Thanks [@matthewp](https://github.com/matthewp)! - Allows using React.lazy, Suspense in SSR and with hydration

## 0.1.0

### Minor Changes

- [`e425f896`](https://github.com/withastro/astro/commit/e425f896b668d98033ad3b998b50c1f28bc7f6ee) Thanks [@FredKSchott](https://github.com/FredKSchott)! - Add support for React v18

## 0.0.2

### Patch Changes

- [#2885](https://github.com/withastro/astro/pull/2885) [`6b004363`](https://github.com/withastro/astro/commit/6b004363f99f27e581d1e2d53a2ebff39d7afb8a) Thanks [@bholmesdev](https://github.com/bholmesdev)! - Add README across Astro built-in integrations

* [#2847](https://github.com/withastro/astro/pull/2847) [`3b621f7a`](https://github.com/withastro/astro/commit/3b621f7a613b45983b090794fa7c015f23ed6140) Thanks [@tony-sull](https://github.com/tony-sull)! - Adds keywords to the official integrations to support discoverability on Astro's Integrations site

## 0.0.2-next.0

### Patch Changes

- [#2847](https://github.com/withastro/astro/pull/2847) [`3b621f7a`](https://github.com/withastro/astro/commit/3b621f7a613b45983b090794fa7c015f23ed6140) Thanks [@tony-sull](https://github.com/tony-sull)! - Adds keywords to the official integrations to support discoverability on Astro's Integrations site<|MERGE_RESOLUTION|>--- conflicted
+++ resolved
@@ -1,6 +1,5 @@
 # @astrojs/react
 
-<<<<<<< HEAD
 ## 3.0.0-beta.2
 
 ### Patch Changes
@@ -23,13 +22,12 @@
 ### Major Changes
 
 - [`1eae2e3f7`](https://github.com/withastro/astro/commit/1eae2e3f7d693c9dfe91c8ccfbe606d32bf2fb81) Thanks [@Princesseuh](https://github.com/Princesseuh)! - Remove support for Node 16. The lowest supported version by Astro and all integrations is now v18.14.1. As a reminder, Node 16 will be deprecated on the 11th September 2023.
-=======
+
 ## 2.2.2
 
 ### Patch Changes
 
 - [#8075](https://github.com/withastro/astro/pull/8075) [`da517d405`](https://github.com/withastro/astro/commit/da517d4055825ee1b630cd4a6983818d6120a7b7) Thanks [@SudoCat](https://github.com/SudoCat)! - fix a bug where react identifierPrefix was set to null for client:only components causing React.useId to generate ids prefixed with null
->>>>>>> d6b49437
 
 ## 2.2.1
 
